--- conflicted
+++ resolved
@@ -50,22 +50,8 @@
         super().__init__()
         self.runs = []
 
-<<<<<<< HEAD
-    def init_experiment(self, exp_name_log, full_name=None):
+    def init_experiment(self, exp_name_log, full_name=None, setup=True):
         full_name = full_name
-=======
-    def init_experiment(self, exp_name_log, full_name=None, setup=True):
-        # get USI from nlp or tabular
-        USI = None
-        try:
-            USI = pycaret.internal.tabular.USI
-        except Exception:
-            try:
-                USI = pycaret.nlp.USI
-            except Exception:
-                pass
-        full_name = full_name or f"{SETUP_TAG} {USI}"
->>>>>>> 9c12913e
         mlflow.set_experiment(exp_name_log)
         if setup:
             # If we are starting a new experiment with setup,
