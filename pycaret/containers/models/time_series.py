--- conflicted
+++ resolved
@@ -1028,44 +1028,28 @@
         return tune_distributions
 
 
-<<<<<<< HEAD
 class CrostonContainer(TimeSeriesContainer):
     """
     SKtime documentation:
     https://www.sktime.org/en/latest/api_reference/auto_generated/sktime.forecasting.croston.Croston.html
-
     """
 
-=======
-class BATSContainer(TimeSeriesContainer):
->>>>>>> 13e442d0
     model_type = TSModelTypes.CLASSICAL
 
     def __init__(self, experiment) -> None:
         self.logger = get_logger()
         np.random.seed(experiment.seed)
         self.gpu_imported = False
-
-<<<<<<< HEAD
         from sktime.forecasting.croston import Croston  # type: ignore
 
         # Disable container if certain features are not supported but enforced ----
         dummy = Croston()
-=======
-        from sktime.forecasting.bats import BATS  # type: ignore
-
-        # Disable container if certain features are not supported but enforced ----
-        dummy = BATS()
->>>>>>> 13e442d0
         self.active = _check_enforcements(forecaster=dummy, experiment=experiment)
         if not self.active:
             return
-
-<<<<<<< HEAD
         tune_grid = self._set_tune_grid
         tune_distributions = self._set_tune_distributions
         leftover_parameters_to_categorical_distributions(tune_grid, tune_distributions)
-
         super().__init__(
             id="croston",
             name="Croston",
@@ -1107,8 +1091,6 @@
         if not self.active:
             return
 
-=======
->>>>>>> 13e442d0
         self.sp = experiment.primary_sp_to_use
         self.seasonality_present = experiment.seasonality_present
         self.n_jobs_param = experiment.n_jobs_param
@@ -1155,11 +1137,7 @@
             "use_box_cox": [None],
             "use_trend": [None],
             "use_damped_trend": [None],
-<<<<<<< HEAD
             "use_arma_errors": [None],
-=======
-            "use_arma_errors": [True],
->>>>>>> 13e442d0
             "n_jobs": [self.n_jobs_param],
             "show_warnings": [False],
         }
