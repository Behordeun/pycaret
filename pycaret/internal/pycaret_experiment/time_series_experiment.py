--- conflicted
+++ resolved
@@ -128,23 +128,24 @@
             "residuals",
         ]
 
-<<<<<<< HEAD
     def _get_setup_display(self, **kwargs) -> pd.DataFrame:
         """Returns the dataframe to be displayed at the end of setup"""
 
         display_container = [
             ["session_id", self.seed],
             ["Target", self.target_param],
-            ["Forecasting Type", self.forecasting_type],
+            ["Approach", self.approach_type.value],
+            ["Exogenous Variables", self.exogenous_present.value],
             ["Data shape", self.data.shape],
             ["Train data shape", self.train.shape],
             ["Test data shape", self.test.shape],
             ["Fold Generator", type(self.fold_generator).__name__],
             ["Fold Number", self.fold_param],
             ["Enforce Prediction Interval", self.enforce_pi],
-            ["Seasonal Period Tested", self.seasonal_period],
-            ["Seasonality Detected", self.seasonality_present],
-            ["Seasonality Used in Models", self.sp_to_use],
+            ["Seasonal Period(s) Tested", self.seasonal_period],
+            ["Seasonality Present", self.seasonality_present],
+            ["Seasonalities Detected", self.all_sp_values],
+            ["Primary Seasonality", self.sp_to_use],
             ["Target Strictly Positive", self.strictly_positive],
             ["Target White Noise", self.white_noise],
             ["Recommended d", self.lowercase_d],
@@ -167,46 +168,6 @@
 
         display_container = pd.DataFrame(
             display_container, columns=["Description", "Value"]
-=======
-    def _get_setup_display(self, **kwargs) -> Styler:
-        # define highlight function for function grid to display
-
-        functions = pd.DataFrame(
-            [
-                ["session_id", self.seed],
-                ["Target", self.target_param],
-                ["Original Data", self.data_before_preprocess.shape],
-                ["Missing Values", kwargs["missing_flag"]],
-                ["Approach", self.approach_type.value],
-                ["Exogenous Variables", self.exogenous_present.value],
-                ["Transformed Train Target", self.y_train.shape],
-                ["Transformed Test Target", self.y_test.shape],
-                ["Transformed Train Exogenous", self.X_train.shape],
-                ["Transformed Test Exogenous", self.X_test.shape],
-                ["Fold Generator", type(self.fold_generator).__name__],
-                ["Fold Number", self.fold_param],
-                ["Enforce Prediction Interval", self.enforce_pi],
-                ["Seasonal Period(s) Tested", self.seasonal_period],
-                ["Seasonality Present", self.seasonality_present],
-                ["Seasonalities Detected", self.all_sp_values],
-                ["Primary Seasonality", self.sp_to_use],
-                ["Target Strictly Positive", self.strictly_positive],
-                ["Target White Noise", self.white_noise],
-                ["Recommended d", self.lowercase_d],
-                ["Recommended Seasonal D", self.uppercase_d],
-                ["CPU Jobs", self.n_jobs_param],
-                ["Use GPU", self.gpu_param],
-                ["Log Experiment", self.logging_param],
-                ["Experiment Name", self.exp_name_log],
-                ["USI", self.USI],
-            ]
-            + (
-                [["Imputation Type", kwargs["imputation_type"]]]
-                if self.preprocess
-                else []
-            ),
-            columns=["Description", "Value"],
->>>>>>> 2f882987
         )
 
         return display_container
@@ -924,18 +885,17 @@
         #### Setup initialization ####
         ##############################
 
-<<<<<<< HEAD
         runtime_start = time.time()
 
-        # Define parameter attrs ----
-        self.log_plots_param = log_plots
-        # Number of data points above which the hovering of some plots is disabled
-        # This is needed else the notebooks become very slow.
-        self.hover_threshold = 200
-        self.hoverinfo = hoverinfo
+        #### Define parameter attrs ----
+        self.fig_kwargs = fig_kwargs or {}
+        self._set_default_fig_kwargs()
+
         self.enforce_pi = enforce_pi
+        self.enforce_exogenous = enforce_exogenous
         self.preprocess = preprocess
         self.imputation_type = imputation_type
+        self.log_plots_param = log_plots
 
         # Needed for compatibility with Regression and Classification.
         # Not used in Time Series
@@ -964,14 +924,6 @@
             memory=memory,
             verbose=verbose,
         )
-=======
-        #### Define parameter attrs ----
-        self.fig_kwargs = fig_kwargs or {}
-        self._set_default_fig_kwargs()
-
-        self.enforce_pi = enforce_pi
-        self.enforce_exogenous = enforce_exogenous
->>>>>>> 2f882987
 
         #### Check and Clean Data ----
         data_ = self._check_and_clean_data(data)
@@ -1080,7 +1032,6 @@
             recommend_lowercase_d,
         )
 
-<<<<<<< HEAD
         self.white_noise = None
         wn_results = self.check_stats(test="white_noise")
         wn_values = wn_results.query("Property == 'White Noise'")["Value"]
@@ -1150,16 +1101,16 @@
             # at least 2 values
             self.remove_metric("R2")
 
-        #### Remove INPI when enforce_pi is False ----
+        #### Remove COV_PROB when enforce_pi is False ----
         # User can add it manually if they want when enforce_pi is set to False.
         # Refer: https://github.com/pycaret/pycaret/issues/1900
-        if not self.enforce_pi and "inpi" in self._get_metrics():
-            self.remove_metric("INPI")
+        if not self.enforce_pi and "cov_prob" in self._get_metrics():
+            self.remove_metric("COV_PROB")
 
         self.logger.info(f"setup() successfully completed in {runtime}s...............")
 
         return self
-=======
+
     def _set_default_fig_kwargs(self):
         """Set the default values for `fig_kwargs` if these are not provided by the user."""
 
@@ -1179,7 +1130,6 @@
         # Set to default if missing ----
         for key in defaults:
             self.fig_kwargs[key] = self.fig_kwargs.get(key, defaults[key])
->>>>>>> 2f882987
 
     def compare_models(
         self,
