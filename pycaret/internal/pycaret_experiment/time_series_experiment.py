--- conflicted
+++ resolved
@@ -2,14 +2,6 @@
 import gc
 import logging
 import os
-<<<<<<< HEAD
-from joblib.memory import Memory
-import re
-import math
-
-
-from sktime.forecasting.model_selection import (
-=======
 import time
 import traceback
 import warnings
@@ -22,7 +14,6 @@
 from sklearn.base import clone  # type: ignore
 from sktime.forecasting.base import ForecastingHorizon
 from sktime.forecasting.model_selection import (  # type: ignore
->>>>>>> 01ada43f
     ExpandingWindowSplitter,
     SlidingWindowSplitter,
 )
@@ -134,7 +125,7 @@
         display_container = [
             ["session_id", self.seed],
             ["Target", self.target_param],
-            ["Target type", "Univariate Time Series Forecasting"],
+            ["Forecasting Type", self.forecasting_type],
             ["Data shape", self.data.shape],
             ["Train data shape", self.train.shape],
             ["Test data shape", self.test.shape],
@@ -155,51 +146,25 @@
             ["Log Experiment", self.logging_param],
             ["Experiment Name", self.exp_name_log],
             ["USI", self.USI],
+            # ["Transformed Train Target", self.y_train.shape],
+            # ["Transformed Test Target", self.y_test.shape],
+            # ["Transformed Train Exogenous", self.X_train.shape],
+            # ["Transformed Test Exogenous", self.X_test.shape],
+            
+            
+            
+            
+            
+            
+            
         ]
 
-<<<<<<< HEAD
         if self.preprocess:
             display_container.extend([["Imputation Type", self.imputation_type]])
 
         display_container = pd.DataFrame(
             display_container, columns=["Description", "Value"]
-=======
-        functions = pd.DataFrame(
-            [
-                ["session_id", self.seed],
-                ["Target", self.target_param],
-                ["Original Data", self.data_before_preprocess.shape],
-                ["Missing Values", kwargs["missing_flag"]],
-                ["Forecasting Type", self.forecasting_type],
-                ["Transformed Train Target", self.y_train.shape],
-                ["Transformed Test Target", self.y_test.shape],
-                ["Transformed Train Exogenous", self.X_train.shape],
-                ["Transformed Test Exogenous", self.X_test.shape],
-                ["Fold Generator", type(self.fold_generator).__name__],
-                ["Fold Number", self.fold_param],
-                ["Enforce Prediction Interval", self.enforce_pi],
-                ["Seasonal Period Tested", self.seasonal_period],
-                ["Seasonality Detected", self.seasonality_present],
-                ["Seasonality Used in Models", self.sp_to_use],
-                ["Target Strictly Positive", self.strictly_positive],
-                ["Target White Noise", self.white_noise],
-                ["Recommended d", self.lowercase_d],
-                ["Recommended Seasonal D", self.uppercase_d],
-                ["CPU Jobs", self.n_jobs_param],
-                ["Use GPU", self.gpu_param],
-                ["Log Experiment", self.logging_param],
-                ["Experiment Name", self.exp_name_log],
-                ["USI", self.USI],
-            ]
-            + (
-                [["Imputation Type", kwargs["imputation_type"]]]
-                if self.preprocess
-                else []
-            ),
-            columns=["Description", "Value"],
->>>>>>> 01ada43f
-        )
-
+        
         return display_container
 
     def _get_models(self, raise_errors: bool = True) -> Tuple[dict, dict]:
@@ -818,21 +783,17 @@
 
 
         """
-<<<<<<< HEAD
         # sktime is an optional dependency
         from sktime.utils.seasonality import autocorrelation_seasonality_test
         from sktime.forecasting.model_selection import temporal_train_test_split
-=======
->>>>>>> 01ada43f
 
         ##############################
         #### Setup initialization ####
         ##############################
-<<<<<<< HEAD
 
         runtime_start = time.time()
 
-        # Define parameter attrs
+        # Define parameter attrs ----
         self.log_plots_param = log_plots
         self.enforce_pi = enforce_pi
         self.preprocess = preprocess
@@ -868,132 +829,14 @@
             verbose=verbose,
         )
 
-        ####################
-        #### Clean Data ####
-        ####################
-
-        #### Check type of data ----
-        if isinstance(data_, (pd.Series, pd.DataFrame)):
-            if isinstance(data_, pd.DataFrame):
-                if data_.shape[1] != 1:
-                    raise ValueError(
-                        f"data must be a pandas Series or DataFrame with one column, got {data_.shape[1]} columns!"
-                    )
-                data_ = data_.copy()
-            else:
-                data_ = pd.DataFrame(data_)  # Force convertion to DataFrame
-        else:
-            raise ValueError(
-                f"data must be a pandas Series or DataFrame, got object of {type(data_)} type!"
-            )
-
-        #### Clean column names ----
-        data_.columns = [str(x) for x in data_.columns]
-
-        #### Get Target Name ----
-        # TODO: later, ask from user so that we can take exogenous variables
-        target = data_.columns[0]
-        self.target_param = target
-
-        #### Check type of target values - must be numeric ----
-        if not np.issubdtype(data_[self.target_param].dtype, np.number):
-            raise TypeError(
-                f"Data must be of 'numpy.number' subtype, got {data_[self.target_param].dtype}!"
-            )
-
-        #### Set data name is not already set ----
-        if isinstance(data_, pd.Series) and data_.name is None:
-            data_.name = "Time Series"
-
-        ######################
-        #### Index checks ####
-        ######################
-
-        #### Data must not have duplicate indices ----
-        if len(data_.index) != len(set(data_.index)):
-            raise ValueError("Index may not have duplicate values!")
-
-        #### Check Index Type ----
-        allowed_freq_index_types = (pd.PeriodIndex, pd.DatetimeIndex)
-        if (
-            not isinstance(data_.index, allowed_freq_index_types)
-            and seasonal_period is None
-        ):
-            # https://stackoverflow.com/questions/3590165/join-a-list-of-items-with-different-types-as-string-in-python
-            raise ValueError(
-                f"The index of your 'data' is of type '{type(data_.index)}'. "
-                "If the 'data' index is not of one of the following types: "
-                f"{', '.join(str(type) for type in allowed_freq_index_types)}, "
-                "then 'seasonal_period' must be provided. Refer to docstring for options."
-            )
-
-        #### Convert DateTimeIndex index to PeriodIndex ----
-        if isinstance(data_.index, pd.DatetimeIndex):
-            data_.index = data_.index.to_period()
-
-        ##############################
-        #### Set Forecast Horizon ####
-        ##############################
-
-        self.logger.info("Set Forecast Horizon.")
-
-        #### Forecast Horizon Checks ----
-        if fh is None and isinstance(fold_strategy, str):
-            raise ValueError(
-                f"The forecast horizon `fh` must be provided when fold_strategy is of type 'string'"
-            )
-
-        #### Check Fold Strategy ----
-        if not isinstance(fold_strategy, str):
-            self.logger.info(
-                f"fh parameter {fh} will be ignored since fold_strategy has been provided. "
-                f"fh from fold_strategy will be used instead."
-            )
-            fh = fold_strategy.fh
-            self.logger.info(
-                f"fold parameter {fold} will be ignored since fold_strategy has been provided. "
-                f"fold based on fold_strategy will be used instead."
-            )
-            # fold value will be reset after the data is split in the parent class setup
-
-        fh = self.check_fh(fh)
-        self.fh = fh
-
-        ################################
-        #### Set up Seasonal Period ####
-        ################################
-
-        self.logger.info("Set up Seasonal Period.")
-
-        if seasonal_period is None:
-            index_freq = data_.index.freqstr
-            self.seasonal_period = get_sp_from_str(str_freq = index_freq)
-
-        else:
-            if not isinstance(seasonal_period, (int, str)):
-                raise ValueError(
-                    f"seasonal_period parameter must be an int or str, got {type(seasonal_period)}"
-                )
-=======
-
-        # Define parameter attrs ----
-        self.enforce_pi = enforce_pi
-
         #### Check and Clean Data ----
         data_ = self._check_and_clean_data(data)
->>>>>>> 01ada43f
 
         #### Check and Clean Index ----
         data_ = self._check_and_clean_index(
             data=data_, index=index, seasonal_period=seasonal_period
         )
 
-<<<<<<< HEAD
-        # check valid seasonal parameter
-        self.seasonality_present = autocorrelation_seasonality_test(
-            data_[self.target_param], self.seasonal_period
-        )
-=======
         #### Check and Set Targets ----
         self._check_and_set_targets(data=data_, target=target)
 
@@ -1010,7 +853,6 @@
 
         #### Set up Seasonal Period ----
         self._check_and_set_seasonal_period(data=data_, seasonal_period=seasonal_period)
->>>>>>> 01ada43f
 
         #### Multiplicative components allowed? ----
         self.logger.info("Set up whether Multiplicative components allowed.")
@@ -1023,7 +865,6 @@
 
         # Should multiplicative components be allowed in models that support it
         self.strictly_positive = np.all(data_[self.target_param] > 0)
-<<<<<<< HEAD
 
         ###############################
         #### Set Train Test Splits ####
@@ -1082,59 +923,6 @@
         from pycaret.internal.tests.time_series import (
             recommend_uppercase_d,
             recommend_lowercase_d,
-=======
-
-        return super().setup(
-            data=data_,
-            target=self.target_param,
-            test_data=None,
-            preprocess=preprocess,
-            imputation_type=imputation_type,
-            categorical_features=None,
-            ordinal_features=None,
-            high_cardinality_features=None,
-            numeric_features=None,
-            date_features=None,
-            ignore_features=ignore_features,
-            normalize=False,
-            transformation=False,
-            handle_unknown_categorical=False,
-            pca=False,
-            ignore_low_variance=False,
-            combine_rare_levels=False,
-            bin_numeric_features=None,
-            remove_outliers=False,
-            remove_multicollinearity=False,
-            remove_perfect_collinearity=False,
-            create_clusters=False,
-            polynomial_features=False,
-            trigonometry_features=False,
-            group_features=None,
-            feature_selection=False,
-            feature_interaction=False,
-            transform_target=False,
-            data_split_shuffle=False,
-            data_split_stratify=False,
-            fold_strategy=fold_strategy,
-            fold=fold,
-            fh=self.fh,
-            fold_shuffle=False,
-            n_jobs=n_jobs,
-            use_gpu=use_gpu,
-            custom_pipeline=custom_pipeline,
-            html=html,
-            session_id=session_id,
-            system_log=system_log,
-            log_experiment=log_experiment,
-            experiment_name=experiment_name,
-            log_plots=log_plots,
-            log_profile=log_profile,
-            log_data=log_data,
-            silent=True,
-            verbose=verbose,
-            profile=profile,
-            profile_kwargs=profile_kwargs,
->>>>>>> 01ada43f
         )
 
         self.white_noise = None
@@ -1471,16 +1259,6 @@
     def _create_model_without_cv(
         self, model, data_X, data_y, fit_kwargs, predict, system, display: Display
     ):
-<<<<<<< HEAD
-        # with estimator_pipeline(self.pipeline, model) as pipeline_with_model:
-
-        self.logger.info(
-            "Support for Exogenous variables not yet supported. Switching X, y order"
-        )
-        data_X, data_y = data_y, data_X
-
-=======
->>>>>>> 01ada43f
         fit_kwargs = get_pipeline_fit_kwargs(model, fit_kwargs)
         self.logger.info("Cross validation set to False")
 
