--- conflicted
+++ resolved
@@ -1,9 +1,6 @@
-<<<<<<< HEAD
-from typing import Callable
-=======
 import traceback
 import warnings
->>>>>>> 51843a6d
+from typing import Callable
 
 import numpy as np
 from sklearn.exceptions import FitFailedWarning
