--- conflicted
+++ resolved
@@ -1,40 +1,22 @@
+import gc
+import time
+import logging
 import datetime
-import gc
-import logging
-import time
+import warnings
 import traceback
-import warnings
-from typing import Any, Dict, List, Optional, Tuple, Union
-
 import numpy as np  # type: ignore
 import pandas as pd
+from typing import Tuple, Union, Optional, Dict, Any, List
+from joblib.memory import Memory
 import plotly.express as px  # type: ignore
 import plotly.graph_objects as go  # type: ignore
-from joblib.memory import Memory
-
-import pycaret.containers.metrics.classification
-import pycaret.containers.models.classification
-import pycaret.internal.patches.sklearn
-import pycaret.internal.patches.yellowbrick
-import pycaret.internal.persistence
-import pycaret.internal.preprocess
-from pycaret.internal.Display import Display
-from pycaret.internal.logging import get_logger
-from pycaret.internal.meta_estimators import (
-    CustomProbabilityThresholdClassifier,
-    get_estimator_from_meta_estimator,
-)
 
 # Own modules
 from pycaret.internal.pipeline import Pipeline as InternalPipeline
-from pycaret.internal.preprocess.preprocessor import Preprocessor
+from pycaret.internal.pycaret_experiment.utils import highlight_setup, MLUsecase
 from pycaret.internal.pycaret_experiment.supervised_experiment import (
     _SupervisedExperiment,
 )
-<<<<<<< HEAD
-from pycaret.internal.pycaret_experiment.utils import MLUsecase, highlight_setup
-from pycaret.internal.utils import get_classification_task, get_label_encoder
-=======
 from pycaret.internal.preprocess.preprocessor import Preprocessor
 from pycaret.internal.meta_estimators import (
     CustomProbabilityThresholdClassifier,
@@ -44,9 +26,14 @@
 import pycaret.internal.patches.sklearn
 import pycaret.internal.patches.yellowbrick
 from pycaret.internal.logging import get_logger
->>>>>>> eeb55dc1
 from pycaret.internal.validation import is_sklearn_cv_generator
+import pycaret.containers.metrics.classification
+import pycaret.containers.models.classification
+import pycaret.internal.preprocess
+import pycaret.internal.persistence
+from pycaret.internal.Display import Display
 from pycaret.loggers.base_logger import BaseLogger
+
 
 warnings.filterwarnings("ignore")
 LOGGER = get_logger()
@@ -2835,7 +2822,7 @@
         dashboard_kwargs = dashboard_kwargs or {}
         run_kwargs = run_kwargs or {}
 
-        from explainerdashboard import ClassifierExplainer, ExplainerDashboard
+        from explainerdashboard import ExplainerDashboard, ClassifierExplainer
 
         le = get_label_encoder(self.pipeline)
         if le:
