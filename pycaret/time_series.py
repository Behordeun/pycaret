--- conflicted
+++ resolved
@@ -927,10 +927,6 @@
     verbose: bool = True,
     return_data: bool = False,
     display_format: Optional[str] = None,
-<<<<<<< HEAD
-=======
-    system: bool = True,
->>>>>>> 0d5ec00c
 ) -> str:
 
     """
