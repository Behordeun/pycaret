--- conflicted
+++ resolved
@@ -20,12 +20,7 @@
 
 def test(jewellery_dataframe):
     # loading dataset
-<<<<<<< HEAD
-    data = pycaret.datasets.get_data("jewellery")
-    assert isinstance(data, pd.DataFrame)
-=======
-    assert isinstance(jewellery_dataframe, pd.core.frame.DataFrame)
->>>>>>> 2bbb5e4d
+    assert isinstance(jewellery_dataframe, pd.DataFrame)
 
     # init setup
     clu1 = pycaret.clustering.setup(
@@ -56,13 +51,8 @@
     saved_kmeans = pycaret.clustering.load_model("kmeans_model_23122019")
 
     # predict model
-<<<<<<< HEAD
     kmeans_predictions = pycaret.clustering.predict_model(model=kmeans, data=data)
     assert isinstance(kmeans_predictions, pd.DataFrame)
-=======
-    kmeans_predictions = pycaret.clustering.predict_model(model=kmeans, data=jewellery_dataframe)
-    assert isinstance(kmeans_predictions, pd.core.frame.DataFrame)
->>>>>>> 2bbb5e4d
 
     # returns table of models
     all_models = pycaret.clustering.models()
