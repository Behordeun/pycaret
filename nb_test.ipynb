--- conflicted
+++ resolved
@@ -49,50 +49,6 @@
   },
   {
    "cell_type": "code",
-<<<<<<< HEAD
-   "execution_count": null,
-   "outputs": [],
-   "source": [
-    "exp = setup(data=data, target=y, session_id=123)"
-   ],
-   "metadata": {
-    "collapsed": false,
-    "pycharm": {
-     "name": "#%%\n"
-    }
-   }
-  },
-  {
-   "cell_type": "code",
-   "execution_count": null,
-   "outputs": [],
-   "source": [
-    "exp.create_model(\"lr\")"
-   ],
-   "metadata": {
-    "collapsed": false,
-    "pycharm": {
-     "name": "#%%\n"
-    }
-   }
-  },
-  {
-   "cell_type": "code",
-   "execution_count": null,
-   "outputs": [],
-   "source": [],
-   "metadata": {
-    "collapsed": false,
-    "pycharm": {
-     "name": "#%%\n"
-    }
-   }
-  },
-  {
-   "cell_type": "code",
-   "execution_count": 5,
-   "outputs": [
-=======
    "execution_count": 4,
    "outputs": [
     {
@@ -110,7 +66,6 @@
       "      chart_format='html' silently saves charts HTML format - they are also interactive!\n"
      ]
     },
->>>>>>> eeb55dc1
     {
      "name": "stderr",
      "output_type": "stream",
